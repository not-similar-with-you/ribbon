/*
 *
 * Copyright 2014 Netflix, Inc.
 *
 * Licensed under the Apache License, Version 2.0 (the "License");
 * you may not use this file except in compliance with the License.
 * You may obtain a copy of the License at
 *
 * http://www.apache.org/licenses/LICENSE-2.0
 *
 * Unless required by applicable law or agreed to in writing, software
 * distributed under the License is distributed on an "AS IS" BASIS,
 * WITHOUT WARRANTIES OR CONDITIONS OF ANY KIND, either express or implied.
 * See the License for the specific language governing permissions and
 * limitations under the License.
 *
 */

package com.netflix.client.netty.http;

import io.netty.buffer.ByteBuf;
import io.netty.channel.ChannelOption;
import io.netty.handler.codec.http.HttpHeaders;
import io.netty.handler.codec.http.HttpMethod;
import io.reactivex.netty.channel.ObservableConnection;
import io.reactivex.netty.client.ClientMetricsEvent;
import io.reactivex.netty.client.CompositePoolLimitDeterminationStrategy;
import io.reactivex.netty.client.RxClient;
import io.reactivex.netty.contexts.ContextPipelineConfigurators;
import io.reactivex.netty.contexts.RxContexts;
import io.reactivex.netty.contexts.http.HttpRequestIdProvider;
import io.reactivex.netty.metrics.MetricEventsListener;
import io.reactivex.netty.pipeline.PipelineConfigurator;
import io.reactivex.netty.pipeline.PipelineConfigurators;
import io.reactivex.netty.protocol.http.client.HttpClient;
import io.reactivex.netty.protocol.http.client.HttpClientBuilder;
import io.reactivex.netty.protocol.http.client.HttpClientRequest;
import io.reactivex.netty.protocol.http.client.HttpClientResponse;
import io.reactivex.netty.protocol.http.client.RepeatableContentHttpRequest;
import io.reactivex.netty.protocol.text.sse.ServerSentEvent;
import io.reactivex.netty.servo.http.HttpClientListener;

import java.net.URI;
import java.net.URISyntaxException;
import java.util.concurrent.ScheduledExecutorService;
import java.util.concurrent.TimeUnit;

import javax.annotation.Nullable;

import rx.Observable;
<<<<<<< HEAD
=======
import rx.Subscription;
import rx.functions.Func1;
>>>>>>> 200cffe1

import com.google.common.annotations.VisibleForTesting;
import com.google.common.base.Preconditions;
import com.netflix.client.RequestSpecificRetryHandler;
import com.netflix.client.RetryHandler;
import com.netflix.client.config.DefaultClientConfigImpl;
import com.netflix.client.config.IClientConfig;
import com.netflix.client.config.IClientConfigKey;
import com.netflix.client.netty.LoadBalancingRxClientWithPoolOptions;
import com.netflix.loadbalancer.ILoadBalancer;
import com.netflix.loadbalancer.LoadBalancerBuilder;
import com.netflix.loadbalancer.LoadBalancerObservableCommand;
import com.netflix.loadbalancer.Server;
import com.netflix.loadbalancer.ServerStats;

/**
 * A Netty HttpClient that can connect to different servers. Internally it caches the RxNetty's HttpClient, with each created with 
 * a connection pool governed by {@link CompositePoolLimitDeterminationStrategy} that has a global limit and per server limit. 
 *   
 * @author awang
 */
public class NettyHttpClient<I, O> extends LoadBalancingRxClientWithPoolOptions<HttpClientRequest<I>, HttpClientResponse<O>, HttpClient<I, O>>
        implements HttpClient<I, O> {
    protected static final PipelineConfigurator<HttpClientResponse<ByteBuf>, HttpClientRequest<ByteBuf>> DEFAULT_PIPELINE_CONFIGURATOR = 
            PipelineConfigurators.httpClientConfigurator();
    protected static final PipelineConfigurator<HttpClientResponse<ServerSentEvent>, HttpClientRequest<ByteBuf>> DEFAULT_SSE_PIPELINE_CONFIGURATOR = 
            PipelineConfigurators.sseClientConfigurator();
    
    private String requestIdHeaderName;
    
    private HttpRequestIdProvider requestIdProvider;
    
    HttpClientListener listener;
    
    public NettyHttpClient(ILoadBalancer lb, PipelineConfigurator<HttpClientResponse<O>, HttpClientRequest<I>> pipeLineConfigurator,
            ScheduledExecutorService poolCleanerScheduler) {
        this(lb, DefaultClientConfigImpl.getClientConfigWithDefaultValues(), 
                new NettyHttpLoadBalancerErrorHandler(), pipeLineConfigurator, poolCleanerScheduler);
    }
    
    public NettyHttpClient(
            IClientConfig config,
            RetryHandler retryHandler,
            PipelineConfigurator<HttpClientResponse<O>, HttpClientRequest<I>> pipelineConfigurator,
            ScheduledExecutorService poolCleanerScheduler) {
        this(LoadBalancerBuilder.newBuilder().withClientConfig(config).buildDynamicServerListLoadBalancer(),
                config, retryHandler, pipelineConfigurator, poolCleanerScheduler);
    }

    public NettyHttpClient(
            ILoadBalancer lb,
            IClientConfig config,
            RetryHandler retryHandler,
            PipelineConfigurator<HttpClientResponse<O>, HttpClientRequest<I>> pipelineConfigurator,
            ScheduledExecutorService poolCleanerScheduler) {
        super(lb, config, retryHandler, pipelineConfigurator, poolCleanerScheduler);
        requestIdHeaderName = getProperty(IClientConfigKey.Keys.RequestIdHeaderName, null, null);
        if (requestIdHeaderName != null) {
            requestIdProvider = new HttpRequestIdProvider(requestIdHeaderName, RxContexts.DEFAULT_CORRELATOR);
        }
        listener = HttpClientListener.newHttpListener(getName());
    }

    private RequestSpecificRetryHandler getRequestRetryHandler(HttpClientRequest<?> request, IClientConfig requestConfig) {
        boolean okToRetryOnAllErrors = request.getMethod().equals(HttpMethod.GET);
        return new RequestSpecificRetryHandler(true, okToRetryOnAllErrors, lbExecutor.getRetryHandler(), requestConfig);
    }
        
    protected void setHost(HttpClientRequest<?> request, String host) {
        request.getHeaders().set(HttpHeaders.Names.HOST, host);
    }

    protected static <I> RepeatableContentHttpRequest<I> getRepeatableRequest(HttpClientRequest<I> original) {
        if (original instanceof RepeatableContentHttpRequest) {
            return (RepeatableContentHttpRequest<I>) original;
        }
        return new RepeatableContentHttpRequest<I>(original);
    }

    public Observable<HttpClientResponse<O>> submit(String host, int port, final HttpClientRequest<I> request) {
        return submit(host, port, request, getRxClientConfig(null));
    }
       
    public Observable<HttpClientResponse<O>> submit(String host, int port, final HttpClientRequest<I> request, ClientConfig rxClientConfig) {
        Preconditions.checkNotNull(host);
        Preconditions.checkNotNull(request);
        HttpClient<I,O> rxClient = getRxClient(host, port);
        setHost(request, host);
        return rxClient.submit(request, rxClientConfig);
    }
    
    private RxClient.ClientConfig getRxClientConfig(IClientConfig requestConfig) {
        if (requestConfig == null) {
            return HttpClientConfig.Builder.newDefaultConfig();
        }
        int requestReadTimeout = getProperty(IClientConfigKey.Keys.ReadTimeout, requestConfig, 
                DefaultClientConfigImpl.DEFAULT_READ_TIMEOUT);
        Boolean followRedirect = getProperty(IClientConfigKey.Keys.FollowRedirects, requestConfig, null);
        HttpClientConfig.Builder builder = new HttpClientConfig.Builder().readTimeout(requestReadTimeout, TimeUnit.MILLISECONDS);
        if (followRedirect != null) {
            builder.setFollowRedirect(followRedirect);
        }
        return builder.build();        
    }
    
    public Observable<HttpClientResponse<O>> submit(String host, int port, final HttpClientRequest<I> request, @Nullable final IClientConfig requestConfig) {
        return submit(host, port, request, getRxClientConfig(requestConfig));
    }

    
    /**
     * Submit a request to server chosen by the load balancer to execute. An error will be emitted from the returned {@link Observable} if 
     * there is no server available from load balancer.
     * 
     * @param errorHandler A handler to determine the load balancer retry logic. If null, the default one will be used.
     * @param requestConfig An {@link IClientConfig} to override the default configuration for the client. Can be null.
     * @return
     */
    public Observable<HttpClientResponse<O>> submit(final HttpClientRequest<I> request, final RetryHandler errorHandler, final IClientConfig requestConfig) {
        final RepeatableContentHttpRequest<I> repeatableRequest = getRepeatableRequest(request);
        final RetryHandler retryHandler = (errorHandler == null) ? getRequestRetryHandler(request, requestConfig) : errorHandler;
        final ClientConfig rxClientConfig = getRxClientConfig(requestConfig);
        Observable<HttpClientResponse<O>> result = submitToServerInURI(repeatableRequest, rxClientConfig, errorHandler);
        if (result != null) {
            return result;
        }
        return lbExecutor.create(new LoadBalancerObservableCommand<HttpClientResponse<O>>() {
            @Override
            public Observable<HttpClientResponse<O>> run(
                    Server server) {
                return submit(server.getHost(), server.getPort(), repeatableRequest, rxClientConfig);
            }
        }, retryHandler);
    }
    
    @VisibleForTesting
    ServerStats getServerStats(Server server) {
        return lbExecutor.getServerStats(server);
    }

    /**
     * Submit a request to server chosen by the load balancer to execute. An error will be emitted from the returned {@link Observable} if 
     * there is no server available from load balancer.
     */
    @Override
    public Observable<HttpClientResponse<O>> submit(HttpClientRequest<I> request) {
        return submit(request, null, null);
    }

    /**
     * Submit a request to server chosen by the load balancer to execute. An error will be emitted from the returned {@link Observable} if 
     * there is no server available from load balancer.
     * 
     * @param config An {@link ClientConfig} to override the default configuration for the client. Can be null.
     * @return
     */
    @Override
    public Observable<HttpClientResponse<O>> submit(HttpClientRequest<I> request, final ClientConfig config) {
        final RepeatableContentHttpRequest<I> repeatableRequest = getRepeatableRequest(request);
        final RetryHandler retryHandler = getRequestRetryHandler(request, null);
        Observable<HttpClientResponse<O>> result = submitToServerInURI(request, config, retryHandler);
        if (result != null) {
            return result;
        }
        return lbExecutor.create(new LoadBalancerObservableCommand<HttpClientResponse<O>>() {
            @Override
            public Observable<HttpClientResponse<O>> run(
                    Server server) {
                return submit(server.getHost(), server.getPort(), repeatableRequest, config);
            }
        }, retryHandler);
    }

    private Observable<HttpClientResponse<O>> submitToServerInURI(HttpClientRequest<I> request, ClientConfig config, RetryHandler errorHandler)  {
        URI uri;
        try {
            uri = new URI(request.getUri());
        } catch (URISyntaxException e) {
            return Observable.error(e);
        }
        String host = uri.getHost();
        if (host == null) {
            return null;
        }
        int port = uri.getPort();
        if (port < 0) {
            if (clientConfig.getPropertyAsBoolean(IClientConfigKey.Keys.IsSecure, false)) {
                port = 443;
            } else {
                port = 80;
            }
        }
        Server server = new Server(host, port);
        return lbExecutor.retryWithSameServer(server, submit(server.getHost(), server.getPort(), request, config), errorHandler);
    }
    
    /**
     * Create an {@link ObservableConnection} with a server chosen by the load balancer. 
     */
    @Override
    public Observable<ObservableConnection<HttpClientResponse<O>, HttpClientRequest<I>>> connect() {
        return lbExecutor.create(new LoadBalancerObservableCommand<ObservableConnection<HttpClientResponse<O>, HttpClientRequest<I>>>() {
            @Override
            public Observable<ObservableConnection<HttpClientResponse<O>, HttpClientRequest<I>>> run(
                    Server server) {
                HttpClient<I, O> rxClient = getRxClient(server.getHost(), server.getPort());
                return rxClient.connect();
            }
        });
    }

    @Override
    protected HttpClient<I, O> cacheLoadRxClient(Server server) {
        HttpClientBuilder<I, O> clientBuilder;
        if (requestIdProvider != null) {
            clientBuilder = RxContexts.<I, O>newHttpClientBuilder(server.getHost(), server.getPort(), 
                    requestIdProvider, RxContexts.DEFAULT_CORRELATOR, pipelineConfigurator);
        } else {
            clientBuilder = RxContexts.<I, O>newHttpClientBuilder(server.getHost(), server.getPort(), 
                    RxContexts.DEFAULT_CORRELATOR, pipelineConfigurator);
        }
        Integer connectTimeout = getProperty(IClientConfigKey.Keys.ConnectTimeout, null, DefaultClientConfigImpl.DEFAULT_CONNECT_TIMEOUT);
        Integer readTimeout = getProperty(IClientConfigKey.Keys.ReadTimeout, null, DefaultClientConfigImpl.DEFAULT_READ_TIMEOUT);
        Boolean followRedirect = getProperty(IClientConfigKey.Keys.FollowRedirects, null, null);
        HttpClientConfig.Builder builder = new HttpClientConfig.Builder().readTimeout(readTimeout, TimeUnit.MILLISECONDS);
        if (followRedirect != null) {
            builder.setFollowRedirect(followRedirect);
        }
        RxClient.ClientConfig rxClientConfig = builder.build();
        clientBuilder.channelOption(
                ChannelOption.CONNECT_TIMEOUT_MILLIS, connectTimeout)
                .config(rxClientConfig);
        if (isPoolEnabled()) {
            clientBuilder.withConnectionPoolLimitStrategy(poolStrategy)
            .withIdleConnectionsTimeoutMillis(idleConnectionEvictionMills)
            .withPoolIdleCleanupScheduler(poolCleanerScheduler);
        } else {
            clientBuilder.withNoConnectionPooling();
        }
        HttpClient<I, O> client = clientBuilder.build();
        client.subscribe(listener);
        return client;
    }

    @Override
    public Subscription subscribe(
            MetricEventsListener<? extends ClientMetricsEvent<?>> listener) {
        // TODO Auto-generated method stub
        return null;
    }
    
    HttpClientListener getListener() {
        return listener;
    }

}<|MERGE_RESOLUTION|>--- conflicted
+++ resolved
@@ -32,6 +32,7 @@
 import io.reactivex.netty.metrics.MetricEventsListener;
 import io.reactivex.netty.pipeline.PipelineConfigurator;
 import io.reactivex.netty.pipeline.PipelineConfigurators;
+import io.reactivex.netty.pipeline.ssl.DefaultFactories;
 import io.reactivex.netty.protocol.http.client.HttpClient;
 import io.reactivex.netty.protocol.http.client.HttpClientBuilder;
 import io.reactivex.netty.protocol.http.client.HttpClientRequest;
@@ -42,26 +43,27 @@
 
 import java.net.URI;
 import java.net.URISyntaxException;
+import java.net.URL;
 import java.util.concurrent.ScheduledExecutorService;
 import java.util.concurrent.TimeUnit;
 
 import javax.annotation.Nullable;
 
 import rx.Observable;
-<<<<<<< HEAD
-=======
 import rx.Subscription;
-import rx.functions.Func1;
->>>>>>> 200cffe1
 
 import com.google.common.annotations.VisibleForTesting;
 import com.google.common.base.Preconditions;
 import com.netflix.client.RequestSpecificRetryHandler;
 import com.netflix.client.RetryHandler;
+import com.netflix.client.config.CommonClientConfigKey;
 import com.netflix.client.config.DefaultClientConfigImpl;
 import com.netflix.client.config.IClientConfig;
 import com.netflix.client.config.IClientConfigKey;
 import com.netflix.client.netty.LoadBalancingRxClientWithPoolOptions;
+import com.netflix.client.ssl.AbstractSslContextFactory;
+import com.netflix.client.ssl.ClientSslSocketFactoryException;
+import com.netflix.client.ssl.URLSslContextFactory;
 import com.netflix.loadbalancer.ILoadBalancer;
 import com.netflix.loadbalancer.LoadBalancerBuilder;
 import com.netflix.loadbalancer.LoadBalancerObservableCommand;
@@ -292,6 +294,13 @@
         } else {
             clientBuilder.withNoConnectionPooling();
         }
+        if (sslContextFactory != null) {
+            try {
+                clientBuilder.withSslEngineFactory(DefaultFactories.fromSSLContext(sslContextFactory.getSSLContext()));
+            } catch (ClientSslSocketFactoryException e) {
+                throw new RuntimeException(e);
+            }
+        }
         HttpClient<I, O> client = clientBuilder.build();
         client.subscribe(listener);
         return client;
